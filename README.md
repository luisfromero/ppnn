# Project: Total Viewshed Calculation for Spanish National Parks

This project aims to calculate the Total Viewshed within the socio-economic influence area of the major national parks in Spain. It focuses on determining the Total Viewshed, emphasizing their significance in landscape analysis and planning.

## Overview

 Total Viewshed are essential for understanding the visual impact of natural landscapes, particularly within the context of national parks. By identifying these sheds, stakeholders can make informed decisions regarding land use, conservation efforts, and tourism development.

![Spanish National Parks Map](img/ppnn1.jpg)
*Map showing the Spanish national parks, their influence area, a 60km buffer, and the bounding boxes of the buffers.*

<<<<<<< HEAD
## GDAL_TVS

A crucial aspect in studying the total visual basin of Spain's national parks is the development of a suitable computer tool that is both versatile and efficient. Therefore, inspired by the fantastic gdal_viewshed tool by Tamas Szekeres [cite], we have created GDAL_TVS (TotalViewshed). Essentially, this tool utilizes the efficient skewEngine algorithm [cite] to compute the total visual basin of an elevation model.

However, during the adaptation of the algorithm to GDAL, as well as during the analysis of the state-of-the-art in the visibility field, we discovered the possibility of adapting the tool to meet a growing demand in GIS, especially related to surveillance or observation paths, and solar radiation calculations.

The result is GDAL_TVS: a tool that, from a raster elevation model, produces three types of output rasters:

1. **TOTAL:** In this mode, the raster calculates the total visual basin of the terrain, measured in visible hectares from each point of the input raster, and stored as a geoTIFF raster layer of type float32.

2. **MULTIPLE:** In this mode, the application computes the visual basin observed from a subset of points of the input raster, which can be a polygon or a path, for example. The result is a raster layer with a mask, similar to what gdal_viewshed produces. But unlike gdal_viewshed, the mask is not boolean but a float indicating if a destination point is visible from a greater or lesser number of observation points.

3. **RADIATION:** The third mode is intended to generate a raster that can be useful in a tool for calculating solar radiation. In this case, GDAL_TVS produces 3 layers of information (362 bands of byte size) in which, for each point, it stores:

   - 1 head value
   - 1 tilt value
   - 360 elevation of the horizon at each azimuth

The developed tool can utilize available CPU cores (with OpenMP) but is incredibly fast on GPUs (using OpenCL). For example, calculations on raster dimensions of 5000x5000 are processed in just a few seconds.

=======
>>>>>>> b40cd098

### Project Images


![Total Viewshed in Andalucia](img/tvs1.jpg)
* Total Viewshed of the bounding boxes in two National Parks in Andalucia ( (Sierra Nevada, on the right, and Sierra de las Nieves, on the left), calculated with a resolution of 30m.*

![Partial Viewshed in Canary Islands](img/teide1.png)
* This image shows the viewshed visible from any point in the Teide National Park (189km2), with a resolution of 30m, so it is the sum of around 200,000 single viewsheds. The calculation was carried out with an NVidia GPU in less than a minute.*

<<<<<<< HEAD
### Multiple viewshed (viewshed for many points)

# Preparación de los datos: dos bandas en un mismo rater

```sh
rem borramos el raster destino y los metadatos de qgis para evitar confusión al viasualizar max min
del d:\datos\input\rutaMulhacen.tif.aux.xml
del d:\datos\input\rutaMulhacen.tif
rem copiamos el raster sobre el que vamos a trabajar (extension resolucion y crs) pero con valor 0
c:\OSGeo4W\bin\gdal_create.exe -burn 0 -if d:\datos\input\bak\SierraNevada.tif d:\datos\input\rutaMulhacen.tif
rem quemamos el shape con valor 1
C:\OSGeo4W\bin\gdal_rasterize.exe -burn 1  -l rutaMulhacen d:/datos/input/rutaMulhacen.shp d:/datos/input/rutaMulhacen.tif
rem hacemos el merge en dos pasos (primero, creamos un rater virtual de dos bandas con dos tif)
C:\OSGeo4W\bin\gdalbuildvrt.exe d:\datos\input\bak\rutaMulhacen.vrt -separate d:\datos\input\bak\SierraNevada.tif d:\datos\input\rutaMulhacen.tif
rem convertirmos el rater virtual en un raster con dos bandas
C:\OSGeo4W\bin\gdal_translate  d:\datos\input\bak\rutaMulhacen.vrt   d:\datos\input\rutaMulhacen_merge.tif
```

=======
>>>>>>> b40cd098

### QGIS Project

To explore the data and results further, you can access the QGIS project [here](link_to_qgis_project).

## Scripts and Tools

The project utilizes several Python scripts for buffer and bounding box generation:

- [main.py](scripts/main.py)
- `ppnn2024a.py`
- `ppnn2024b.py`
- `ppnn2024c.py`

These scripts, to be used, for example, in the QGIS python console, are instrumental in preprocessing the data and preparing it for Total Viewshed calculations.

## GDAL Tool Development

A custom tool, `gdal_tviewshed`, has been developed from a branch of GDAL, particularly from the existing `gdal_viewshed`. This tool enhances the capabilities of GDAL for  Total Viewshed analysis. You can find the GitHub repository for this branch [here](link_to_gdal_tviewshed).

Additionally, for Windows users, a compiled version (`gdal_tviewshed.exe`) is available for easy integration into existing workflows.

## Computational Methods

The  Total Viewshed calculations are performed using the skewEngine algorithm, available at [this GitHub repository](https://github.com/luisfromero/skewEngine). These calculations are optimized for performance, leveraging the power of a RTX4080 GPU with C++ and OpenCL.



---



This project serves as a valuable resource for environmentalists, policymakers, and researchers interested in understanding and preserving the visual integrity of Spain's national parks. For any inquiries or collaborations, feel free to contact the project maintainers.<|MERGE_RESOLUTION|>--- conflicted
+++ resolved
@@ -4,12 +4,12 @@
 
 ## Overview
 
+
  Total Viewshed are essential for understanding the visual impact of natural landscapes, particularly within the context of national parks. By identifying these sheds, stakeholders can make informed decisions regarding land use, conservation efforts, and tourism development.
 
 ![Spanish National Parks Map](img/ppnn1.jpg)
 *Map showing the Spanish national parks, their influence area, a 60km buffer, and the bounding boxes of the buffers.*
 
-<<<<<<< HEAD
 ## GDAL_TVS
 
 A crucial aspect in studying the total visual basin of Spain's national parks is the development of a suitable computer tool that is both versatile and efficient. Therefore, inspired by the fantastic gdal_viewshed tool by Tamas Szekeres [cite], we have created GDAL_TVS (TotalViewshed). Essentially, this tool utilizes the efficient skewEngine algorithm [cite] to compute the total visual basin of an elevation model.
@@ -30,8 +30,6 @@
 
 The developed tool can utilize available CPU cores (with OpenMP) but is incredibly fast on GPUs (using OpenCL). For example, calculations on raster dimensions of 5000x5000 are processed in just a few seconds.
 
-=======
->>>>>>> b40cd098
 
 ### Project Images
 
@@ -42,7 +40,6 @@
 ![Partial Viewshed in Canary Islands](img/teide1.png)
 * This image shows the viewshed visible from any point in the Teide National Park (189km2), with a resolution of 30m, so it is the sum of around 200,000 single viewsheds. The calculation was carried out with an NVidia GPU in less than a minute.*
 
-<<<<<<< HEAD
 ### Multiple viewshed (viewshed for many points)
 
 # Preparación de los datos: dos bandas en un mismo rater
@@ -61,8 +58,6 @@
 C:\OSGeo4W\bin\gdal_translate  d:\datos\input\bak\rutaMulhacen.vrt   d:\datos\input\rutaMulhacen_merge.tif
 ```
 
-=======
->>>>>>> b40cd098
 
 ### QGIS Project
 
@@ -73,10 +68,12 @@
 The project utilizes several Python scripts for buffer and bounding box generation:
 
 - [main.py](scripts/main.py)
+- [main.py](scripts/main.py)
 - `ppnn2024a.py`
 - `ppnn2024b.py`
 - `ppnn2024c.py`
 
+These scripts, to be used, for example, in the QGIS python console, are instrumental in preprocessing the data and preparing it for Total Viewshed calculations.
 These scripts, to be used, for example, in the QGIS python console, are instrumental in preprocessing the data and preparing it for Total Viewshed calculations.
 
 ## GDAL Tool Development
@@ -91,8 +88,12 @@
 
 
 
+
+
 ---
 
 
 
+
+
 This project serves as a valuable resource for environmentalists, policymakers, and researchers interested in understanding and preserving the visual integrity of Spain's national parks. For any inquiries or collaborations, feel free to contact the project maintainers.