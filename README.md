# Total Viewshed Calculation for Spanish National Parks

This project aims to calculate the Total Viewshed within the socio-economic influence area of the major national parks in Spain. It focuses on determining the Total Viewshed, emphasizing their significance in landscape analysis and planning.

## Overview


 Total Viewshed are essential for understanding the visual impact of natural landscapes, particularly within the context of national parks. By identifying these sheds, stakeholders can make informed decisions regarding land use, conservation efforts, and tourism development.

![Spanish National Parks Map](img/ppnn1.jpg)
*Map showing the Spanish national parks, their influence area, a 60km buffer, and the bounding boxes of the buffers.*

## GDAL_TViewshed

A crucial aspect in studying the total visual basin of Spain's national parks is the development of a suitable computer tool that is both versatile and efficient. Therefore, inspired by the fantastic gdal_viewshed tool by Tamas Szekeres [cite], we have created GDAL_TVS (TotalViewshed). Essentially, this tool utilizes the efficient skewEngine algorithm [cite] to compute the total visual basin of an elevation model.

However, during the adaptation of the algorithm to GDAL, as well as during the analysis of the state-of-the-art in the visibility field, we discovered the possibility of adapting the tool to meet a growing demand in GIS, especially related to surveillance or observation paths, and solar radiation calculations.

The result is GDAL_TVS: a tool that, from a raster elevation model, produces three types of output rasters:

1. **TOTAL:** In this mode, the raster calculates the total visual basin of the terrain, measured in visible hectares from each point of the input raster, and stored as a geoTIFF raster layer of type float32.

2. **MULTIPLE:** In this mode, the application computes the visual basin observed from a subset of points of the input raster, which can be a polygon or a path, for example. The result is a raster layer with a mask, similar to what gdal_viewshed produces. But unlike gdal_viewshed, the mask is not boolean but a float indicating if a destination point is visible from a greater or lesser number of observation points.

3. **RADIATION:** The third mode is intended to generate a raster that can be useful in a tool for calculating solar radiation. In this case, GDAL_TVS produces 3 layers of information (362 bands of byte size) in which, for each point, it stores:

   - 1 head value
   - 1 tilt value
   - 360 elevation of the horizon at each azimuth

The developed tool can utilize available CPU cores (with OpenMP) but is incredibly fast on GPUs (using OpenCL). For example, calculations on raster dimensions of 5000x5000 are processed in just a few seconds.

## GDAL Tool Development

A custom tool, `gdal_tviewshed`, has been developed from a branch of GDAL, particularly from the existing `gdal_viewshed`. This tool enhances the capabilities of GDAL for  Total Viewshed analysis. You can find the GitHub repository for this branch [here](link_to_gdal_tviewshed).

Additionally, for Windows users, a compiled version [(`gdal_tviewshed.exe`)](sources/gdal_tviewshed.exe) is available for easy integration into existing workflows.

<<<<<<< HEAD
## Proposed changes to GDAL

=======
>>>>>>> abc840d2
### Three minor changes to existing files:

* **gdal\alg\CMakeLists.txt** (a new line, including tviewshed.cpp)
* **gdal\alg\gdal_alg.h** (two definitions: GDALTViewshedOutputType and GDALTViewshedGenerate)
*  **gdal\apps\CMakeLists.txt**
     * add_executable(gdal_tviewshed gdal_tviewshed.cpp)
     * gdal_tviewshed (APPS_TARGETS)

<<<<<<< HEAD
### 2-4 new files (depending on whether the headers are included or not)

* [apps\gdal_tviewshed.cpp](sources/gdal_tviewshed.cpp)
* [gdal\alg\tviewshed.cpp](sources/tviewshed.cpp)
* [gdal\alg\tvs\skewEngine.h](sources/skewEngine.h)
* [gdal\alg\tvs\tviewshed.h](sources/tviewshed.h)
=======
### 2-4 new files (if included headers or not)

* apps\gdal_tviewshed.cpp
* gdal\alg\tviewshed.cpp
* gdal\alg\tvs\skewEngine.h
* gdal\alg\tvs\tviewshed.h
>>>>>>> abc840d2


¿OpenMP?

### Project Images

![Total Viewshed around National Parks](img/tvs2.jpg)
* Total Viewshed of the bounding boxes around Spain National Parks, calculated with a resolution of 30m.*


![Total Viewshed in Andalucia](img/tvs1.jpg)
* Total Viewshed of the bounding boxes in two National Parks in Andalucia ( (Sierra Nevada, on the right, and Sierra de las Nieves, on the left), calculated with a resolution of 30m, and excluding Earth's curvature.*

## Multiple viewshed (viewshed for many points)

Two examples for multiple viewshed:

* A route from a line shapefile (from _Posiciones del Veleta_ to _Mulhacén_)
* A surface from a polygon shapefile (_Teide National Park_)

![Route Viewshed in Canary Islands](img/mulhacen1.png)
* This image shows the viewshed visible from any point in a route of about 20km, with a resolution of 30m, so it is the sum of around 512 single viewsheds. The calculation was carried out with an NVidia GPU in 20 seconds.*


![Teide National Park viewshed in Canary Islands](img/teide1.png)
* This image shows the viewshed visible from any point in the Teide National Park (189km2), with a resolution of 30m, so it is the sum of around 209000 single viewsheds. The calculation was carried out with an NVidia GPU in 18 seconds.*


### Building a two-band raster (heights+mask) for multiple viewshed

```sh
rem borramos el raster destino y los metadatos de qgis para evitar confusión al viasualizar max min
del d:\datos\input\rutaMulhacen.tif.aux.xml
del d:\datos\input\rutaMulhacen.tif
rem copiamos el raster sobre el que vamos a trabajar (extension resolucion y crs) pero con valor 0
c:\OSGeo4W\bin\gdal_create.exe -burn 0 -if d:\datos\input\bak\SierraNevada.tif d:\datos\input\rutaMulhacen.tif
rem quemamos el shape con valor 1
C:\OSGeo4W\bin\gdal_rasterize.exe -burn 1  -l rutaMulhacen d:/datos/input/rutaMulhacen.shp d:/datos/input/rutaMulhacen.tif
rem hacemos el merge en dos pasos (primero, creamos un rater virtual de dos bandas con dos tif)
C:\OSGeo4W\bin\gdalbuildvrt.exe d:\datos\input\bak\rutaMulhacen.vrt -separate d:\datos\input\bak\SierraNevada.tif d:\datos\input\rutaMulhacen.tif
rem convertirmos el rater virtual en un raster con dos bandas
C:\OSGeo4W\bin\gdal_translate  d:\datos\input\bak\rutaMulhacen.vrt   d:\datos\input\rutaMulhacen_merge.tif
```

## ToDo: Radiation raster

* Calcular head a tilt
* Sustituir skewoutput=cv por maxangle_F y maxangle_B
* Construir raster de 362 capas


### QGIS Project

To explore the data and results further, you can access the QGIS project [here](link_to_qgis_project).

## Scripts and Tools

The project utilizes several Python scripts for buffer and bounding box generation:

- [main.py](scripts/main.py)
- [ppnn2024a.py](scripts/ppnn2024a.py)
- [ppnn2024b.py](scripts/ppnn2024b.py)
- [ppnn2024c.py](scripts/ppnn2024c.py)

These scripts, to be used, for example, in the QGIS python console, are instrumental in preprocessing the data and preparing it for Total Viewshed calculations.

```
-maskPOVs 
-om MASK 
-oz 1.5 
-md 60000  
D:\datos\input\bak\Picos.tif D:/datos/output/Picos.tif
```

```sh
d:\onedrive\proyectos\gdal\cmake-build-release\apps\Release\gdal_tviewshed.exe  -oz 1.5 -md 60000  D:\datos\input\bak\Picos.tif        D:\onedrive\proyectos\ppnn\resultados\Picos.tif
d:\onedrive\proyectos\gdal\cmake-build-release\apps\Release\gdal_tviewshed.exe  -oz 1.5 -md 60000  D:\datos\input\bak\Ordesa.tif       D:\onedrive\proyectos\ppnn\resultados\Ordesa.tif
d:\onedrive\proyectos\gdal\cmake-build-release\apps\Release\gdal_tviewshed.exe  -oz 1.5 -md 60000  D:\datos\input\bak\AiguesTortes.tif D:\onedrive\proyectos\ppnn\resultados\AiguesTortes.tif
d:\onedrive\proyectos\gdal\cmake-build-release\apps\Release\gdal_tviewshed.exe  -oz 1.5 -md 60000  D:\datos\input\bak\SierraNevada.tif D:\onedrive\proyectos\ppnn\resultados\SierraNevada.tif
d:\onedrive\proyectos\gdal\cmake-build-release\apps\Release\gdal_tviewshed.exe  -oz 1.5 -md 60000  D:\datos\input\bak\SierraNieves.tif D:\onedrive\proyectos\ppnn\resultados\SierraNieves.tif
d:\onedrive\proyectos\gdal\cmake-build-release\apps\Release\gdal_tviewshed.exe  -oz 1.5 -md 60000  D:\datos\input\bak\Teide.tif        D:\onedrive\proyectos\ppnn\resultados\Teide.tif
d:\onedrive\proyectos\gdal\cmake-build-release\apps\Release\gdal_tviewshed.exe  -oz 1.5 -md 60000  D:\datos\input\bak\Peneda.tif       D:\onedrive\proyectos\ppnn\resultados\Peneda.tif
d:\onedrive\proyectos\gdal\cmake-build-release\apps\Release\gdal_tviewshed.exe  -oz 1.5 -md 60000  D:\datos\input\bak\Guadarrama.tif   D:\onedrive\proyectos\ppnn\resultados\Guadarrama.tif
```



## Computational Methods

The  Total Viewshed calculations are performed using the skewEngine algorithm, available at [this GitHub repository](https://github.com/luisfromero/skewEngine). These calculations are optimized for performance, leveraging the power of a RTX4080 GPU with C++ and OpenCL.





---





This project serves as a valuable resource for environmentalists, policymakers, and researchers interested in understanding and preserving the visual integrity of Spain's national parks. For any inquiries or collaborations, feel free to contact the project maintainers.<|MERGE_RESOLUTION|>--- conflicted
+++ resolved
@@ -36,11 +36,9 @@
 
 Additionally, for Windows users, a compiled version [(`gdal_tviewshed.exe`)](sources/gdal_tviewshed.exe) is available for easy integration into existing workflows.
 
-<<<<<<< HEAD
 ## Proposed changes to GDAL
 
-=======
->>>>>>> abc840d2
+### Three minor changes to existing files:
 ### Three minor changes to existing files:
 
 * **gdal\alg\CMakeLists.txt** (a new line, including tviewshed.cpp)
@@ -49,21 +47,12 @@
      * add_executable(gdal_tviewshed gdal_tviewshed.cpp)
      * gdal_tviewshed (APPS_TARGETS)
 
-<<<<<<< HEAD
 ### 2-4 new files (depending on whether the headers are included or not)
 
 * [apps\gdal_tviewshed.cpp](sources/gdal_tviewshed.cpp)
 * [gdal\alg\tviewshed.cpp](sources/tviewshed.cpp)
 * [gdal\alg\tvs\skewEngine.h](sources/skewEngine.h)
 * [gdal\alg\tvs\tviewshed.h](sources/tviewshed.h)
-=======
-### 2-4 new files (if included headers or not)
-
-* apps\gdal_tviewshed.cpp
-* gdal\alg\tviewshed.cpp
-* gdal\alg\tvs\skewEngine.h
-* gdal\alg\tvs\tviewshed.h
->>>>>>> abc840d2
 
 
 ¿OpenMP?
